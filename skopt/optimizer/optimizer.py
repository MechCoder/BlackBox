--- conflicted
+++ resolved
@@ -198,8 +198,8 @@
         if isinstance(base_estimator, str):
             base_estimator = cook_estimator(
                 base_estimator, space=self.space, random_state=self.rng)
-<<<<<<< HEAD
-        if not is_regressor(base_estimator):
+
+        if not is_regressor(base_estimator) and base_estimator is not None:
             raise ValueError(
                 "%s has to be a regressor." % base_estimator)
 
@@ -207,11 +207,6 @@
             self.base_estimator_ = MultiOutputRegressor(base_estimator)
         else:
             self.base_estimator_ = base_estimator
-=======
-        if not is_regressor(base_estimator) and base_estimator is not None:
-            raise ValueError("%s has to be a regressor." % base_estimator)
-        self.base_estimator_ = base_estimator
->>>>>>> 4c8bbd0f
 
         if n_initial_points < 0:
             raise ValueError(
