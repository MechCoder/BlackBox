--- conflicted
+++ resolved
@@ -102,12 +102,8 @@
                              for i in range(space.n_dims)]))
 
     if dim_labels is None:
-<<<<<<< HEAD
-        dim_labels = ["$X_{%i}$" % i for i in range(space.n_dims)]
-=======
         dim_labels = ["$X_{%i}$" % i if d.name is None else d.name
                 for i, d in enumerate(space.dimensions)]
->>>>>>> 8ca89c94
 
     # Deal with formatting of the axes
     for i in range(space.n_dims):  # rows
@@ -136,14 +132,6 @@
                     [l.set_rotation(45) for l in ax_.get_xticklabels()]
                     ax_.set_xlabel(dim_labels[j])
                 
-<<<<<<< HEAD
-                xypriors = (space.dimensions[j].prior,
-                        space.dimensions[i].prior)
-                xysetters = (ax_.set_xscale, ax_.set_yscale)
-                for set_scale, prior in zip(xysetters, xypriors):
-                    if 'log-uniform' == prior:
-                        set_scale('log')
-=======
                 # configure plot for linear vs log-scale
                 priors = (space.dimensions[j].prior, space.dimensions[i].prior)
                 scale_setters = (ax_.set_xscale, ax_.set_yscale)
@@ -155,7 +143,6 @@
                         set_scale('log')
                     else:
                         set_major_locator(MaxNLocator(6, prune='both'))
->>>>>>> 8ca89c94
 
             else:
                 ax_.set_ylim(*diagonal_ylim)
@@ -167,20 +154,11 @@
                 ax_.xaxis.tick_top()
                 ax_.xaxis.set_label_position('top')
                 ax_.set_xlabel(dim_labels[j])
-<<<<<<< HEAD
-
-                if 'log-uniform' == space.dimensions[i].prior:
-                    ax_.set_xscale('log')
-
-            # ax_.xaxis.set_major_locator(MaxNLocator(6, prune='both'))
-            # ax_.yaxis.set_major_locator(MaxNLocator(6, prune='both'))
-=======
 
                 if space.dimensions[i].prior == 'log-uniform':
                     ax_.set_xscale('log')
                 else:
                     ax_.xaxis.set_major_locator(MaxNLocator(6, prune='both'))
->>>>>>> 8ca89c94
 
     return ax
 
@@ -279,13 +257,8 @@
         return xi, yi, np.array(zi).T
 
 
-<<<<<<< HEAD
-def plot_objective(result, levels=10, n_points=40, n_samples=250, size=2, zscale='linear',
-        objective_name="Partial dependence", dim_names=None):
-=======
 def plot_objective(result, levels=10, n_points=40, n_samples=250, size=2,
                    zscale='linear', dimensions=None):
->>>>>>> 8ca89c94
     """Pairwise partial dependence plot of the objective function.
 
     The diagonal shows the partial dependence for dimension `i` with
@@ -325,18 +298,9 @@
         Scale to use for the z axis of the contour plots. Either 'linear'
         or 'log'.
 
-<<<<<<< HEAD
-    * `objective_name` [str, default='Partial dependence']
-        Label of the objective function to show on y-axis.
-
-    * `dim_names` [list of str, default=None]
-        Labels of the dimension variables. `None` defaults to `['X_0', 'X_1',
-        ..]`.
-=======
     * `dimensions` [list of str, default=None] Labels of the dimension
         variables. `None` defaults to `space.dimensions[i].name`, or
         if also `None` to `['X_0', 'X_1', ..]`.
->>>>>>> 8ca89c94
 
     Returns
     -------
@@ -384,19 +348,11 @@
                 ax[i, j].scatter(result.x[j], result.x[i],
                                  c=['r'], s=20, lw=0.)
 
-<<<<<<< HEAD
-    return _format_scatter_plot_axes(ax, space, ylabel=objective_name,
-            dim_labels=dim_names)
-
-
-def plot_evaluations(result, bins=20, dim_names=None):
-=======
     return _format_scatter_plot_axes(ax, space, ylabel="Partial dependence",
             dim_labels=dimensions)
 
 
 def plot_evaluations(result, bins=20, dimensions=None):
->>>>>>> 8ca89c94
     """Visualize the order in which points where sampled.
 
     The scatter plot matrix shows at which points in the search
@@ -418,15 +374,9 @@
     * `bins` [int, bins=20]:
         Number of bins to use for histograms on the diagonal.
 
-<<<<<<< HEAD
-    * `dim_names` [list of str, default=None]
-        Labels of the dimension variables. `None` defaults to `['X_0', 'X_1',
-        ..]`.
-=======
     * `dimensions` [list of str, default=None] Labels of the dimension
         variables. `None` defaults to `space.dimensions[i].name`, or
         if also `None` to `['X_0', 'X_1', ..]`.
->>>>>>> 8ca89c94
 
     Returns
     -------
@@ -461,8 +411,4 @@
                                  c=['r'], s=20, lw=0.)
 
     return _format_scatter_plot_axes(ax, space, ylabel="Number of samples",
-<<<<<<< HEAD
-            dim_labels=dim_names)
-=======
-            dim_labels=dimensions)
->>>>>>> 8ca89c94
+            dim_labels=dimensions)