import numpy as np
import pytest

from sklearn.utils.testing import assert_equal
from sklearn.utils.testing import assert_raises

from skopt.benchmarks import bench1
from skopt.learning import ExtraTreesRegressor, RandomForestRegressor
from skopt.learning import GradientBoostingQuantileRegressor
from skopt.optimizer import Optimizer
from scipy.optimize import OptimizeResult


TREE_REGRESSORS = (ExtraTreesRegressor(random_state=2),
                   RandomForestRegressor(random_state=2),
                   GradientBoostingQuantileRegressor(random_state=2))
<<<<<<< HEAD
ACQ_FUNCS_PS = ["EIps", "PIps"]
=======
ESTIMATOR_STRINGS = ["GP", "RF", "ET", "GBRT", "gp", "rf", "et", "gbrt"]
>>>>>>> 0f9429cd


@pytest.mark.fast_test
def test_multiple_asks():
    # calling ask() multiple times without a tell() inbetween should
    # be a "no op"
    base_estimator = ExtraTreesRegressor(random_state=2)
    opt = Optimizer([(-2.0, 2.0)], base_estimator, n_random_starts=1,
                    acq_optimizer="sampling")

    opt.run(bench1, n_iter=3)
    # tell() computes the next point ready for the next call to ask()
    # hence there are three after three iterations
    assert_equal(len(opt.models), 3)
    assert_equal(len(opt.Xi), 3)
    opt.ask()
    assert_equal(len(opt.models), 3)
    assert_equal(len(opt.Xi), 3)
    assert_equal(opt.ask(), opt.ask())


@pytest.mark.fast_test
def test_invalid_tell_arguments():
    base_estimator = ExtraTreesRegressor(random_state=2)
    opt = Optimizer([(-2.0, 2.0)], base_estimator, n_random_starts=1,
                    acq_optimizer="sampling")

    # can't have single point and multiple values for y
    assert_raises(ValueError, opt.tell, [1.], [1., 1.])


@pytest.mark.fast_test
def test_bounds_checking_1D():
    low = -2.
    high = 2.
    base_estimator = ExtraTreesRegressor(random_state=2)
    opt = Optimizer([(low, high)], base_estimator, n_random_starts=1,
                    acq_optimizer="sampling")

    assert_raises(ValueError, opt.tell, [high + 0.5], 2.)
    assert_raises(ValueError, opt.tell, [low - 0.5], 2.)
    # feed two points to tell() at once
    assert_raises(ValueError, opt.tell, [high + 0.5, high], (2., 3.))
    assert_raises(ValueError, opt.tell, [low - 0.5, high], (2., 3.))


@pytest.mark.fast_test
def test_bounds_checking_2D():
    low = -2.
    high = 2.
    base_estimator = ExtraTreesRegressor(random_state=2)
    opt = Optimizer([(low, high), (low+4, high+4)], base_estimator,
                    n_random_starts=1, acq_optimizer="sampling")

    assert_raises(ValueError, opt.tell, [high + 0.5, high + 4.5], 2.)
    assert_raises(ValueError, opt.tell, [low - 0.5, low - 4.5], 2.)

    # first out, second in
    assert_raises(ValueError, opt.tell, [high + 0.5, high + 0.5], 2.)
    assert_raises(ValueError, opt.tell, [low - 0.5, high + 0.5], 2.)


@pytest.mark.fast_test
def test_bounds_checking_2D_multiple_points():
    low = -2.
    high = 2.
    base_estimator = ExtraTreesRegressor(random_state=2)
    opt = Optimizer([(low, high), (low+4, high+4)], base_estimator,
                    n_random_starts=1, acq_optimizer="sampling")

    # first component out, second in
    assert_raises(ValueError, opt.tell,
                  [(high + 0.5, high + 0.5), (high + 0.5, high + 0.5)],
                  [2., 3.])
    assert_raises(ValueError, opt.tell,
                  [(low - 0.5, high + 0.5), (low - 0.5, high + 0.5)],
                  [2., 3.])


@pytest.mark.fast_test
def test_returns_result_object():
    base_estimator = ExtraTreesRegressor(random_state=2)
    opt = Optimizer([(-2.0, 2.0)], base_estimator, n_random_starts=1,
                    acq_optimizer="sampling")
    result = opt.tell([1.5], 2.)

    assert isinstance(result, OptimizeResult)
    assert_equal(len(result.x_iters), len(result.func_vals))
    assert_equal(np.min(result.func_vals), result.fun)


@pytest.mark.fast_test
@pytest.mark.parametrize("base_estimator", TREE_REGRESSORS)
def test_acq_optimizer(base_estimator):
    with pytest.raises(ValueError) as e:
        opt = Optimizer([(-2.0, 2.0)], base_estimator=base_estimator,
                        n_random_starts=1, acq_optimizer='lbfgs')
<<<<<<< HEAD
    assert 'The tree-based regressor' in str(e.value)

@pytest.mark.parametrize("base_estimator", TREE_REGRESSORS)
@pytest.mark.parametrize("acq_func", ACQ_FUNCS_PS)
def test_acq_optimizer_with_time_api(base_estimator, acq_func):
    opt = Optimizer([(-2.0, 2.0),], base_estimator=base_estimator,
                    acq_func=acq_func, n_random_starts=1,
                    acq_optimizer="sampling")
    x = opt.ask()
    opt.tell(x, (bench1(x), 1.0))
    x = opt.ask()
    opt.tell(x, (bench1(x), 1.0))

    with pytest.raises(TypeError) as e:
        opt.tell(x, bench1(x))
=======
    assert "should run with acq_optimizer='sampling'" in str(e.value)


def test_exhaust_initial_calls():
    # check a model is fitted and used to make suggestions after we added
    # at least n_initial_points via tell()
    base_estimator = ExtraTreesRegressor(random_state=2)
    opt = Optimizer([(-2.0, 2.0)], base_estimator, n_initial_points=2,
                    acq_optimizer="sampling", random_state=1)

    x0 = opt.ask()  # random point
    x1 = opt.ask()  # random point
    assert x0 != x1
    # first call to tell()
    r1 = opt.tell(x1, 3.)
    assert len(r1.models) == 0
    x2 = opt.ask()  # random point
    assert x1 != x2
    # second call to tell()
    r2 = opt.tell(x2, 4.)
    assert len(r2.models) == 1
    # this is the first non-random point
    x3 = opt.ask()
    assert x2 != x3
    x4 = opt.ask()
    # no new information was added so should be the same
    assert x3 == x4
    r3 = opt.tell(x3, 1.)
    assert len(r3.models) == 2


@pytest.mark.fast_test
def test_optimizer_base_estimator_string_invalid():
    with pytest.raises(ValueError) as e:
        opt = Optimizer([(-2.0, 2.0)], base_estimator="rtr",
                        n_random_starts=1)
    assert "'RF', 'ET' or 'GP'" in str(e.value)


@pytest.mark.fast_test
@pytest.mark.parametrize("base_estimator", ESTIMATOR_STRINGS)
def test_optimizer_base_estimator_string_smoke(base_estimator):
    opt = Optimizer([(-2.0, 2.0)], base_estimator=base_estimator,
                    n_random_starts=1, acq_func="EI")
    opt.run(func=lambda x: x[0]**2, n_iter=3)
>>>>>>> 0f9429cd
<|MERGE_RESOLUTION|>--- conflicted
+++ resolved
@@ -14,11 +14,8 @@
 TREE_REGRESSORS = (ExtraTreesRegressor(random_state=2),
                    RandomForestRegressor(random_state=2),
                    GradientBoostingQuantileRegressor(random_state=2))
-<<<<<<< HEAD
 ACQ_FUNCS_PS = ["EIps", "PIps"]
-=======
 ESTIMATOR_STRINGS = ["GP", "RF", "ET", "GBRT", "gp", "rf", "et", "gbrt"]
->>>>>>> 0f9429cd
 
 
 @pytest.mark.fast_test
@@ -116,8 +113,8 @@
     with pytest.raises(ValueError) as e:
         opt = Optimizer([(-2.0, 2.0)], base_estimator=base_estimator,
                         n_random_starts=1, acq_optimizer='lbfgs')
-<<<<<<< HEAD
-    assert 'The tree-based regressor' in str(e.value)
+    assert "should run with acq_optimizer='sampling'" in str(e.value)
+
 
 @pytest.mark.parametrize("base_estimator", TREE_REGRESSORS)
 @pytest.mark.parametrize("acq_func", ACQ_FUNCS_PS)
@@ -132,8 +129,6 @@
 
     with pytest.raises(TypeError) as e:
         opt.tell(x, bench1(x))
-=======
-    assert "should run with acq_optimizer='sampling'" in str(e.value)
 
 
 def test_exhaust_initial_calls():
@@ -177,5 +172,4 @@
 def test_optimizer_base_estimator_string_smoke(base_estimator):
     opt = Optimizer([(-2.0, 2.0)], base_estimator=base_estimator,
                     n_random_starts=1, acq_func="EI")
-    opt.run(func=lambda x: x[0]**2, n_iter=3)
->>>>>>> 0f9429cd
+    opt.run(func=lambda x: x[0]**2, n_iter=3)