import pytest
import numbers
import numpy as np
import os
import yaml
from tempfile import NamedTemporaryFile

from numpy.testing import assert_array_almost_equal
from numpy.testing import assert_array_equal
from numpy.testing import assert_equal
from numpy.testing import assert_raises_regex

from skopt import Optimizer
from skopt.space import Space
from skopt.space import Real
from skopt.space import Integer
from skopt.space import Categorical
from skopt.space import check_dimension as space_check_dimension


def check_dimension(Dimension, vals, random_val):
    x = Dimension(*vals)
    assert_equal(x, Dimension(*vals))
    assert x != Dimension(vals[0], vals[1] + 1)
    assert x != Dimension(vals[0] + 1, vals[1])
    assert_equal(x.rvs(random_state=1), random_val)


def check_categorical(vals, random_val):
    x = Categorical(vals)
    assert_equal(x, Categorical(vals))
    assert x != Categorical(vals[:-1] + ("zzz",))
    assert_equal(x.rvs(random_state=1), random_val)


def check_limits(value, low, high):
    # check if low <= value <= high
    if isinstance(value, list):
        value = np.array(value)
    assert low <= value
    assert high >= value


@pytest.mark.fast_test
def test_dimensions():
    check_dimension(Real, (1., 4.), 2.251066014107722)
    check_dimension(Real, (1, 4), 2.251066014107722)
    check_dimension(Integer, (1, 4), 2)
    check_dimension(Integer, (1., 4.), 2)
    check_categorical(("a", "b", "c", "d"), "b")
    check_categorical((1., 2., 3., 4.), 2.)


@pytest.mark.fast_test
def test_real_log_sampling_in_bounds():
    dim = Real(low=1, high=32, prior='log-uniform', transform='normalize')

    # round trip a value that is within the bounds of the space
    #
    # x = dim.inverse_transform(dim.transform(31.999999999999999))
    for n in (32., 31.999999999999999):
        round_tripped = dim.inverse_transform(dim.transform([n]))
        assert np.allclose([n], round_tripped)
        assert n in dim
        assert round_tripped in dim


@pytest.mark.fast_test
def test_real():
    a = Real(1, 25)
    for i in range(50):
        r = a.rvs(random_state=i)
        check_limits(r, 1, 25)
        assert r in a

    random_values = a.rvs(random_state=0, n_samples=10)
    assert_array_equal(random_values.shape, (10))
    assert_array_equal(a.transform(random_values), random_values)
    assert_array_equal(a.inverse_transform(random_values), random_values)

    log_uniform = Real(10**-5, 10**5, prior="log-uniform")
    assert log_uniform != Real(10**-5, 10**5)
    for i in range(50):
        random_val = log_uniform.rvs(random_state=i)
        check_limits(random_val, 10**-5, 10**5)
    random_values = log_uniform.rvs(random_state=0, n_samples=10)
    assert_array_equal(random_values.shape, (10))
    transformed_vals = log_uniform.transform(random_values)
    assert_array_equal(transformed_vals, np.log10(random_values))
    assert_array_equal(
        log_uniform.inverse_transform(transformed_vals), random_values)


@pytest.mark.fast_test
def test_real_bounds():
    # should give same answer as using check_limits() but this is easier
    # to read
    a = Real(1., 2.1)
    assert 0.99 not in a
    assert 1. in a
    assert 2.09 in a
    assert 2.1 in a
    assert np.nextafter(2.1, 3.) not in a


@pytest.mark.fast_test
def test_integer():
    a = Integer(1, 10)
    for i in range(50):
        r = a.rvs(random_state=i)
        assert 1 <= r
        assert 11 >= r
        assert r in a

    random_values = a.rvs(random_state=0, n_samples=10)
    assert_array_equal(random_values.shape, (10))
    assert_array_equal(a.transform(random_values), random_values)
    assert_array_equal(a.inverse_transform(random_values), random_values)


@pytest.mark.fast_test
def test_categorical_transform():
    categories = ["apple", "orange", "banana", None, True, False, 3]
    cat = Categorical(categories)

    apple = [1., 0., 0., 0., 0., 0., 0.]
    orange = [0., 1.0, 0.0, 0.0, 0., 0., 0.]
    banana = [0., 0., 1., 0., 0., 0., 0.]
    none = [0., 0., 0., 1., 0., 0., 0.]
    true = [0., 0., 0., 0., 1., 0., 0.]
    false = [0., 0., 0., 0., 0., 1., 0.]
    three = [0., 0., 0., 0., 0., 0., 1.]

    assert_equal(cat.transformed_size, 7)
    assert_equal(cat.transformed_size, cat.transform(["apple"]).size)
    assert_array_equal(
        cat.transform(categories),
        [apple, orange, banana, none, true, false, three]
        )
    assert_array_equal(cat.transform(["apple", "orange"]), [apple, orange])
    assert_array_equal(cat.transform(["apple", "banana"]), [apple, banana])
    assert_array_equal(cat.inverse_transform([apple, orange]),
                       ["apple", "orange"])
    assert_array_equal(cat.inverse_transform([apple, banana]),
                       ["apple", "banana"])
    ent_inverse = cat.inverse_transform(
        [apple, orange, banana, none, true, false, three])
    assert_array_equal(ent_inverse, categories)


@pytest.mark.fast_test
def test_categorical_transform_binary():
    categories = ["apple", "orange"]
    cat = Categorical(categories)

    apple = [0.]
    orange = [1.]

    assert_equal(cat.transformed_size, 1)
    assert_equal(cat.transformed_size, cat.transform(["apple"]).size)
    assert_array_equal(cat.transform(categories), [apple, orange])
    assert_array_equal(cat.transform(["apple", "orange"]), [apple, orange])
    assert_array_equal(cat.inverse_transform([apple, orange]),
                       ["apple", "orange"])
    ent_inverse = cat.inverse_transform([apple, orange])
    assert_array_equal(ent_inverse, categories)


@pytest.mark.fast_test
def test_categorical_repr():
    small_cat = Categorical([1, 2, 3, 4, 5])
    assert (small_cat.__repr__() ==
            "Categorical(categories=(1, 2, 3, 4, 5), prior=None)")

    big_cat = Categorical([1, 2, 3, 4, 5, 6, 7, 8])
    assert (big_cat.__repr__() ==
            'Categorical(categories=(1, 2, 3, ..., 6, 7, 8), prior=None)')


@pytest.mark.fast_test
def test_space_consistency():
    # Reals (uniform)

    s1 = Space([Real(0.0, 1.0)])
    s2 = Space([Real(0.0, 1.0)])
    s3 = Space([Real(0, 1)])
    s4 = Space([(0.0, 1.0)])
    s5 = Space([(0.0, 1.0, "uniform")])
    s6 = Space([(0, 1.0)])
    s7 = Space([(np.float64(0.0), 1.0)])
    s8 = Space([(0, np.float64(1.0))])
    a1 = s1.rvs(n_samples=10, random_state=0)
    a2 = s2.rvs(n_samples=10, random_state=0)
    a3 = s3.rvs(n_samples=10, random_state=0)
    a4 = s4.rvs(n_samples=10, random_state=0)
    a5 = s5.rvs(n_samples=10, random_state=0)
    assert_equal(s1, s2)
    assert_equal(s1, s3)
    assert_equal(s1, s4)
    assert_equal(s1, s5)
    assert_equal(s1, s6)
    assert_equal(s1, s7)
    assert_equal(s1, s8)
    assert_array_equal(a1, a2)
    assert_array_equal(a1, a3)
    assert_array_equal(a1, a4)
    assert_array_equal(a1, a5)

    # Reals (log-uniform)
    s1 = Space([Real(10**-3.0, 10**3.0, prior="log-uniform", base=10)])
    s2 = Space([Real(10**-3.0, 10**3.0, prior="log-uniform", base=10)])
    s3 = Space([Real(10**-3, 10**3, prior="log-uniform", base=10)])
    s4 = Space([(10**-3.0, 10**3.0, "log-uniform", 10)])
    s5 = Space([(np.float64(10**-3.0), 10**3.0, "log-uniform", 10)])
    a1 = s1.rvs(n_samples=10, random_state=0)
    a2 = s2.rvs(n_samples=10, random_state=0)
    a3 = s3.rvs(n_samples=10, random_state=0)
    a4 = s4.rvs(n_samples=10, random_state=0)
    assert_equal(s1, s2)
    assert_equal(s1, s3)
    assert_equal(s1, s4)
    assert_equal(s1, s5)
    assert_array_equal(a1, a2)
    assert_array_equal(a1, a3)
    assert_array_equal(a1, a4)

    # Integers
    s1 = Space([Integer(1, 5)])
    s2 = Space([Integer(1.0, 5.0)])
    s3 = Space([(1, 5)])
    s4 = Space([(np.int64(1.0), 5)])
    s5 = Space([(1, np.int64(5.0))])
    a1 = s1.rvs(n_samples=10, random_state=0)
    a2 = s2.rvs(n_samples=10, random_state=0)
    a3 = s3.rvs(n_samples=10, random_state=0)
    assert_equal(s1, s2)
    assert_equal(s1, s3)
    assert_equal(s1, s4)
    assert_equal(s1, s5)
    assert_array_equal(a1, a2)
    assert_array_equal(a1, a3)

    # Integers (log-uniform)
    s1 = Space([Integer(16, 512, prior="log-uniform", base=2)])
    s2 = Space([Integer(16.0, 512.0, prior="log-uniform", base=2)])
    s3 = Space([(16, 512, "log-uniform", 2)])
    s4 = Space([(np.int64(16.0), 512, "log-uniform", 2)])
    s5 = Space([(16, np.int64(512.0), "log-uniform", 2)])
    a1 = s1.rvs(n_samples=10, random_state=0)
    a2 = s2.rvs(n_samples=10, random_state=0)
    a3 = s3.rvs(n_samples=10, random_state=0)
    assert_equal(s1, s2)
    assert_equal(s1, s3)
    assert_equal(s1, s4)
    assert_equal(s1, s5)
    assert_array_equal(a1, a2)
    assert_array_equal(a1, a3)

    # Categoricals
    s1 = Space([Categorical(["a", "b", "c"])])
    s2 = Space([Categorical(["a", "b", "c"])])
    s3 = Space([["a", "b", "c"]])
    a1 = s1.rvs(n_samples=10, random_state=0)
    a2 = s2.rvs(n_samples=10, random_state=0)
    a3 = s3.rvs(n_samples=10, random_state=0)
    assert_equal(s1, s2)
    assert_array_equal(a1, a2)
    assert_equal(s1, s3)
    assert_array_equal(a1, a3)

    s1 = Space([(True, False)])
    s2 = Space([Categorical([True, False])])
    s3 = Space([np.array([True, False])])
    assert s1 == s2 == s3


@pytest.mark.fast_test
def test_space_api():
    space = Space([(0.0, 1.0), (-5, 5),
                   ("a", "b", "c"), (1.0, 5.0, "log-uniform"), ("e", "f")])

    cat_space = Space([(1, "r"), (1.0, "r")])
    assert isinstance(cat_space.dimensions[0], Categorical)
    assert isinstance(cat_space.dimensions[1], Categorical)

    assert_equal(len(space.dimensions), 5)
    assert isinstance(space.dimensions[0], Real)
    assert isinstance(space.dimensions[1], Integer)
    assert isinstance(space.dimensions[2], Categorical)
    assert isinstance(space.dimensions[3], Real)
    assert isinstance(space.dimensions[4], Categorical)

    samples = space.rvs(n_samples=10, random_state=0)
    assert_equal(len(samples), 10)
    assert_equal(len(samples[0]), 5)

    assert isinstance(samples, list)
    for n in range(4):
        assert isinstance(samples[n], list)

    assert isinstance(samples[0][0], numbers.Real)
    assert isinstance(samples[0][1], numbers.Integral)
    assert isinstance(samples[0][2], str)
    assert isinstance(samples[0][3], numbers.Real)
    assert isinstance(samples[0][4], str)

    samples_transformed = space.transform(samples)
    assert_equal(samples_transformed.shape[0], len(samples))
    assert_equal(samples_transformed.shape[1], 1 + 1 + 3 + 1 + 1)

    # our space contains mixed types, this means we can't use
    # `array_allclose` or similar to check points are close after a round-trip
    # of transformations
    for orig, round_trip in zip(samples,
                                space.inverse_transform(samples_transformed)):
        assert space.distance(orig, round_trip) < 1.e-8

    samples = space.inverse_transform(samples_transformed)
    assert isinstance(samples[0][0], numbers.Real)
    assert isinstance(samples[0][1], numbers.Integral)
    assert isinstance(samples[0][2], str)
    assert isinstance(samples[0][3], numbers.Real)
    assert isinstance(samples[0][4], str)

    for b1, b2 in zip(space.bounds,
                      [(0.0, 1.0), (-5, 5),
                       np.asarray(["a", "b", "c"]), (1.0, 5.0),
                       np.asarray(["e", "f"])]):
        assert_array_equal(b1, b2)

    for b1, b2 in zip(space.transformed_bounds,
                      [(0.0, 1.0), (-5, 5), (0.0, 1.0), (0.0, 1.0), (0.0, 1.0),
                       (np.log10(1.0), np.log10(5.0)), (0.0, 1.0)]):
        assert_array_equal(b1, b2)


@pytest.mark.fast_test
def test_space_from_space():
    # can you pass a Space instance to the Space constructor?
    space = Space([(0.0, 1.0), (-5, 5),
                   ("a", "b", "c"), (1.0, 5.0, "log-uniform"), ("e", "f")])

    space2 = Space(space)

    assert_equal(space, space2)


@pytest.mark.fast_test
def test_normalize():
    a = Real(2.0, 30.0, transform="normalize")
    for i in range(50):
        check_limits(a.rvs(random_state=i), 2, 30)

    rng = np.random.RandomState(0)
    X = rng.randn(100)
    X = 28 * (X - X.min()) / (X.max() - X.min()) + 2

    # Check transformed values are in [0, 1]
    assert np.all(a.transform(X) <= np.ones_like(X))
    assert np.all(np.zeros_like(X) <= a.transform(X))

    # Check inverse transform
    assert_array_almost_equal(a.inverse_transform(a.transform(X)), X)

    # log-uniform prior
    a = Real(10**2.0, 10**4.0, prior="log-uniform", transform="normalize")
    for i in range(50):
        check_limits(a.rvs(random_state=i), 10**2, 10**4)

    rng = np.random.RandomState(0)
    X = np.clip(10**3 * rng.randn(100), 10**2.0, 10**4.0)

    # Check transform
    assert np.all(a.transform(X) <= np.ones_like(X))
    assert np.all(np.zeros_like(X) <= a.transform(X))

    # Check inverse transform
    assert_array_almost_equal(a.inverse_transform(a.transform(X)), X)

    a = Integer(2, 30, transform="normalize")
    for i in range(50):
        check_limits(a.rvs(random_state=i), 2, 30)
    assert_array_equal(a.transformed_bounds, (0, 1))

    X = rng.randint(2, 31, dtype="int64")
    # Check transformed values are in [0, 1]
    assert np.all(a.transform(X) <= np.ones_like(X))
    assert np.all(np.zeros_like(X) <= a.transform(X))

    # Check inverse transform
    X_orig = a.inverse_transform(a.transform(X))
    assert isinstance(X_orig, np.int64)
    assert_array_equal(X_orig, X)

<<<<<<< HEAD
    a = Integer(2, 30, transform="normalize", dtype=int)
=======
    a = Integer(2, 30, prior="log-uniform", base=2, transform="normalize")
>>>>>>> 39d70532
    for i in range(50):
        check_limits(a.rvs(random_state=i), 2, 30)
    assert_array_equal(a.transformed_bounds, (0, 1))

<<<<<<< HEAD
    X = rng.randint(2, 31, dtype="int64")
=======
    X = rng.randint(2, 31)
>>>>>>> 39d70532
    # Check transformed values are in [0, 1]
    assert np.all(a.transform(X) <= np.ones_like(X))
    assert np.all(np.zeros_like(X) <= a.transform(X))

    # Check inverse transform
    X_orig = a.inverse_transform(a.transform(X))
<<<<<<< HEAD
    assert isinstance(X_orig, int)
=======
    assert isinstance(X_orig, np.int64)
>>>>>>> 39d70532
    assert_array_equal(X_orig, X)


def check_valid_transformation(klass):
    assert klass(2, 30, transform="normalize")
    assert klass(2, 30, transform="identity")
    assert_raises_regex(ValueError, "should be 'normalize' or 'identity'",
                        klass, 2, 30, transform='not a valid transform name')


@pytest.mark.fast_test
def test_valid_transformation():
    check_valid_transformation(Integer)
    check_valid_transformation(Real)


@pytest.mark.fast_test
def test_invalid_dimension():
    assert_raises_regex(ValueError, "has to be a list or tuple",
                        space_check_dimension, "23")
    # single value fixes dimension of space
    space_check_dimension((23,))


@pytest.mark.fast_test
def test_categorical_identity():
    categories = ["cat", "dog", "rat"]
    cat = Categorical(categories, transform="identity")
    samples = cat.rvs(100)
    assert all([t in categories for t in cat.rvs(100)])
    transformed = cat.transform(samples)
    assert_array_equal(transformed, samples)
    assert_array_equal(samples, cat.inverse_transform(transformed))


@pytest.mark.fast_test
def test_categorical_distance():
    categories = ['car', 'dog', 'orange']
    cat = Categorical(categories)
    for cat1 in categories:
        for cat2 in categories:
            delta = cat.distance(cat1, cat2)
            if cat1 == cat2:
                assert delta == 0
            else:
                assert delta == 1


@pytest.mark.fast_test
def test_integer_distance():
    ints = Integer(1, 10)
    for i in range(1, 10+1):
        assert_equal(ints.distance(4, i), abs(4 - i))


@pytest.mark.fast_test
def test_integer_distance_out_of_range():
    ints = Integer(1, 10)
    assert_raises_regex(RuntimeError, "compute distance for values within",
                        ints.distance, 11, 10)


@pytest.mark.fast_test
def test_real_distance_out_of_range():
    ints = Real(1, 10)
    assert_raises_regex(RuntimeError, "compute distance for values within",
                        ints.distance, 11, 10)


@pytest.mark.fast_test
def test_real_distance():
    reals = Real(1, 10)
    for i in range(1, 10+1):
        assert_equal(reals.distance(4.1234, i), abs(4.1234 - i))


@pytest.mark.parametrize("dimension, bounds",
                         [(Real, (2, 1)), (Integer, (2, 1)),
                          (Real, (2, 2)), (Integer, (2, 2))])
def test_dimension_bounds(dimension, bounds):
    with pytest.raises(ValueError) as exc:
        dim = dimension(*bounds)
        assert "has to be less than the upper bound " in exc.value.args[0]


@pytest.mark.parametrize("dimension, name",
                         [(Real(1, 2, name="learning rate"), "learning rate"),
                          (Integer(1, 100, name="no of trees"), "no of trees"),
                          (Categorical(["red, blue"], name="colors"), "colors")])
def test_dimension_name(dimension, name):
    assert dimension.name == name


@pytest.mark.parametrize("dimension",
                         [Real(1, 2), Integer(1, 100), Categorical(["red, blue"])])
def test_dimension_name_none(dimension):
    assert dimension.name is None


@pytest.mark.fast_test
def test_space_from_yaml():
    with NamedTemporaryFile(delete=False) as tmp:
        tmp.write(b"""
        Space:
            - Real:
                low: 0.0
                high: 1.0
            - Integer:
                low: -5
                high: 5
            - Categorical:
                categories:
                - a
                - b
                - c
            - Real:
                low: 1.0
                high: 5.0
                prior: log-uniform
            - Categorical:
                categories:
                - e
                - f
        """)
        tmp.flush()

        space = Space([(0.0, 1.0),
                       (-5, 5),
                       ("a", "b", "c"),
                       (1.0, 5.0, "log-uniform"),
                       ("e", "f")])

        space2 = Space.from_yaml(tmp.name)
        assert_equal(space, space2)
        tmp.close()
        os.unlink(tmp.name)

@pytest.mark.parametrize("name", [1, 1., True])
def test_dimension_with_invalid_names(name):
    with pytest.raises(ValueError) as exc:
        Real(1, 2, name=name)
    assert("Dimension's name must be either string or None." ==
           exc.value.args[0])


@pytest.mark.fast_test
def test_purely_categorical_space():
    # Test reproduces the bug in #908, make sure it doesn't come back
    dims = [Categorical(['a', 'b', 'c']), Categorical(['A', 'B', 'C'])]
    optimizer = Optimizer(dims, n_initial_points=1, random_state=3)

    x = optimizer.ask()
    # before the fix this call raised an exception
    optimizer.tell(x, 1.)<|MERGE_RESOLUTION|>--- conflicted
+++ resolved
@@ -392,31 +392,19 @@
     assert isinstance(X_orig, np.int64)
     assert_array_equal(X_orig, X)
 
-<<<<<<< HEAD
-    a = Integer(2, 30, transform="normalize", dtype=int)
-=======
-    a = Integer(2, 30, prior="log-uniform", base=2, transform="normalize")
->>>>>>> 39d70532
+    a = Integer(2, 30, prior="log-uniform", base=2, transform="normalize", dtype=int)
     for i in range(50):
         check_limits(a.rvs(random_state=i), 2, 30)
     assert_array_equal(a.transformed_bounds, (0, 1))
 
-<<<<<<< HEAD
     X = rng.randint(2, 31, dtype="int64")
-=======
-    X = rng.randint(2, 31)
->>>>>>> 39d70532
     # Check transformed values are in [0, 1]
     assert np.all(a.transform(X) <= np.ones_like(X))
     assert np.all(np.zeros_like(X) <= a.transform(X))
 
     # Check inverse transform
     X_orig = a.inverse_transform(a.transform(X))
-<<<<<<< HEAD
     assert isinstance(X_orig, int)
-=======
-    assert isinstance(X_orig, np.int64)
->>>>>>> 39d70532
     assert_array_equal(X_orig, X)
 
 
