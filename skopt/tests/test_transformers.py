--- conflicted
+++ resolved
@@ -5,12 +5,8 @@
 from numpy.testing import assert_array_equal
 from numpy.testing import assert_equal
 from numpy.testing import assert_raises_regex
-<<<<<<< HEAD
-from skopt.space import LogN
+from skopt.space import LogN, Normalize
 from skopt.space.transformers import StringEncoder, IntegerEncoder, Identity
-=======
-from skopt.space import LogN, Normalize
->>>>>>> 45949ab4
 
 
 @pytest.mark.fast_test
@@ -32,7 +28,6 @@
 
 
 @pytest.mark.fast_test
-<<<<<<< HEAD
 def test_integer_encoder():
 
     transformer = IntegerEncoder()
@@ -93,7 +88,9 @@
     transformer.fit(X)
     assert_array_equal(transformer.transform(X), X)
     assert_array_equal(transformer.inverse_transform(X), X)
-=======
+
+
+@pytest.mark.fast_test
 def test_normalize_integer():
     transformer = Normalize(1, 20, is_int=True)
     assert transformer.transform(19.8) == 1.0
@@ -117,5 +114,4 @@
     assert_raises(ValueError, transformer.transform, 20. + 1e-7)
     assert_raises(ValueError, transformer.transform, 1.0 - 1e-7)
     assert_raises(ValueError, transformer.inverse_transform, 1. + 1e-8)
-    assert_raises(ValueError, transformer.transform, 0. - 1e-8)
->>>>>>> 45949ab4
+    assert_raises(ValueError, transformer.transform, 0. - 1e-8)