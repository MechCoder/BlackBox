from copy import deepcopy
from collections import Iterable

import numpy as np
from scipy.optimize import OptimizeResult
from scipy.optimize import minimize as sp_minimize
from sklearn.base import is_regressor
from sklearn.ensemble import GradientBoostingRegressor
from sklearn.externals.joblib import dump as dump_
from sklearn.externals.joblib import load as load_

from .learning import ExtraTreesRegressor
from .learning import GaussianProcessRegressor
from .learning import GradientBoostingQuantileRegressor
from .learning import RandomForestRegressor
from .learning.gaussian_process.kernels import ConstantKernel
from .learning.gaussian_process.kernels import HammingKernel
from .learning.gaussian_process.kernels import Matern

from .space import check_dimension
from .space import Categorical

__all__ = (
    "load",
    "dump",
)


def create_result(Xi, yi, space=None, rng=None, specs=None, models=None):
    """
    Initialize an `OptimizeResult` object.

    Parameters
    ----------
    * `Xi` [list of lists, shape=(n_iters, n_features)]:
        Location of the minimum at every iteration.

    * `yi` [array-like, shape=(n_iters,)]:
        Minimum value obtained at every iteration.

    * `space` [Space instance, optional]:
        Search space.

    * `rng` [RandomState instance, optional]:
        State of the random state.

    * `specs` [dict, optional]:
        Call specifications.

    * `models` [list, optional]:
        List of fit surrogate models.

    Returns
    -------
    * `res` [`OptimizeResult`, scipy object]:
        OptimizeResult instance with the required information.
    """
    res = OptimizeResult()
    yi = np.asarray(yi)
    if np.ndim(yi) == 2:
        res.log_time = np.ravel(yi[:, 1])
        yi = np.ravel(yi[:, 0])
    best = np.argmin(yi)
    res.x = Xi[best]
    res.fun = yi[best]
    res.func_vals = yi
    res.x_iters = Xi
    res.models = models
    res.space = space
    res.random_state = rng
    res.specs = specs
    return res


def eval_callbacks(callbacks, result):
    """Evaluate list of callbacks on result.

    The return values of the `callbacks` are ORed together to give the
    overall decision on whether or not the optimization procedure should
    continue.

    Parameters
    ----------
    * `callbacks` [list of callables]:
        Callbacks to evaluate.

    * `result` [`OptimizeResult`, scipy object]:
        Optimization result object to be stored.

    Returns
    -------
    * `decision` [bool]:
        Decision of the callbacks whether or not to keep optimizing
    """
    stop = False
    if callbacks:
        for c in callbacks:
            decision = c(result)
            if decision is not None:
                stop = stop or decision

    return stop


def dump(res, filename, store_objective=True, **kwargs):
    """
    Store an skopt optimization result into a file.

    Parameters
    ----------
    * `res` [`OptimizeResult`, scipy object]:
        Optimization result object to be stored.

    * `filename` [string or `pathlib.Path`]:
        The path of the file in which it is to be stored. The compression
        method corresponding to one of the supported filename extensions ('.z',
        '.gz', '.bz2', '.xz' or '.lzma') will be used automatically.

    * `store_objective` [boolean, default=True]:
        Whether the objective function should be stored. Set `store_objective`
        to `False` if your objective function (`.specs['args']['func']`) is
        unserializable (i.e. if an exception is raised when trying to serialize
        the optimization result).

        Notice that if `store_objective` is set to `False`, a deep copy of the
        optimization result is created, potentially leading to performance
        problems if `res` is very large. If the objective function is not
        critical, one can delete it before calling `skopt.dump()` and thus
        avoid deep copying of `res`.

    * `**kwargs` [other keyword arguments]:
        All other keyword arguments will be passed to `joblib.dump`.
    """
    if store_objective:
        dump_(res, filename, **kwargs)

    elif 'func' in res.specs['args']:
        # If the user does not want to store the objective and it is indeed
        # present in the provided object, then create a deep copy of it and
        # remove the objective function before dumping it with joblib.dump.
        res_without_func = deepcopy(res)
        del res_without_func.specs['args']['func']
        dump_(res_without_func, filename, **kwargs)

    else:
        # If the user does not want to store the objective and it is already
        # missing in the provided object, dump it without copying.
        dump_(res, filename, **kwargs)


def load(filename, **kwargs):
    """
    Reconstruct a skopt optimization result from a file
    persisted with skopt.dump.

    Notice that the loaded optimization result can be missing
    the objective function (`.specs['args']['func']`) if `skopt.dump`
    was called with `store_objective=False`.

    Parameters
    ----------
    * `filename` [string or `pathlib.Path`]:
        The path of the file from which to load the optimization result.

    * `**kwargs` [other keyword arguments]:
        All other keyword arguments will be passed to `joblib.load`.

    Returns
    -------
    * `res` [`OptimizeResult`, scipy object]:
        Reconstructed OptimizeResult instance.
    """
    return load_(filename, **kwargs)


def is_listlike(x):
    return isinstance(x, (list, tuple))


def is_2Dlistlike(x):
    return np.all([is_listlike(xi) for xi in x])


def check_x_in_space(x, space):
    if is_2Dlistlike(x):
        if not np.all([p in space for p in x]):
            raise ValueError("Not all points are within the bounds of"
                             " the space.")
    elif is_listlike(x):
        if x not in space:
            raise ValueError("Point (%s) is not within the bounds of"
                             " the space (%s)."
                             % (x, space.bounds))


def expected_minimum(res, n_random_starts=20, random_state=None):
    """
    Compute the minimum over the predictions of the last surrogate model.

    Note that the returned minimum may not necessarily be an accurate
    prediction of the minimum of the true objective function.

    Parameters
    ----------
    * `res`  [`OptimizeResult`, scipy object]:
        The optimization result returned by a `skopt` minimizer.

    * `n_random_starts` [int, default=20]:
        The number of random starts for the minimization of the surrogate
        model.

    * `random_state` [int, RandomState instance, or None (default)]:
        Set random state to something other than None for reproducible
        results.

    Returns
    -------
    * `x` [list]: location of the minimum.

    * `fun` [float]: the surrogate function value at the minimum.
    """
    def func(x):
        reg = res.models[-1]
        return reg.predict(x.reshape(1, -1))[0]

    xs = [res.x]
    if n_random_starts > 0:
        xs.extend(res.space.rvs(n_random_starts, random_state=random_state))

    best_x = None
    best_fun = np.inf

    for x0 in xs:
        r = sp_minimize(func, x0=x0, bounds=res.space.bounds)

        if r.fun < best_fun:
            best_x = r.x
            best_fun = r.fun

    return [v for v in best_x], best_fun


def has_gradients(estimator):
    """
    Check if an estimators predict method can provide gradients.

    Parameters
    ----------
    estimator: sklearn BaseEstimator instance.
    """
    tree_estimators = (
            ExtraTreesRegressor, RandomForestRegressor,
            GradientBoostingQuantileRegressor
    )
    cat_gp = False
    if hasattr(estimator, "kernel"):
        params = estimator.get_params()
        cat_gp = (
            isinstance(estimator.kernel, HammingKernel) or
            any([isinstance(params[p], HammingKernel) for p in params])
        )

    return isinstance(estimator, tree_estimators) or cat_gp


def cook_estimator(base_estimator, space=None, **kwargs):
    """
    Cook a default estimator.

    For the special base_estimator called "DUMMY" the return value is None.
    This corresponds to sampling points at random, hence there is no need
    for an estimator.

    Parameters
    ----------
    * `base_estimator` ["GP", "RF", "ET", "GBRT", "DUMMY"
                        or sklearn regressor, default="GP"]:
        Should inherit from `sklearn.base.RegressorMixin`.
        In addition the `predict` method should have an optional `return_std`
        argument, which returns `std(Y | x)`` along with `E[Y | x]`.
        If base_estimator is one of ["GP", "RF", "ET", "GBRT", "DUMMY"], a
        surrogate model corresponding to the relevant `X_minimize` function
        is created.

    * `space` [Space instance]:
        Has to be provided if the base_estimator is a gaussian process.
        Ignored otherwise.

    * `kwargs` [dict]:
        Extra parameters provided to the base_estimator at init time.
    """
    if space is not None:
        n_dims = space.transformed_n_dims
        is_cat = space.is_categorical
    if isinstance(base_estimator, str):
        base_estimator = base_estimator.upper()
        if base_estimator not in ["GP", "ET", "RF", "GBRT", "DUMMY"]:
            raise ValueError("Valid strings for the base_estimator parameter "
                             " are: 'RF', 'ET', 'GP', 'GBRT' or 'DUMMY' not "
                             "%s." % base_estimator)
    elif not is_regressor(base_estimator):
        raise ValueError("base_estimator has to be a regressor.")

    if base_estimator == "GP":
        cov_amplitude = ConstantKernel(1.0, (0.01, 1000.0))
        if is_cat:
            other_kernel = HammingKernel(length_scale=np.ones(n_dims))
        else:
            other_kernel = Matern(
                length_scale=np.ones(n_dims),
                length_scale_bounds=[(0.01, 100)] * n_dims, nu=2.5)

        base_estimator = GaussianProcessRegressor(
            kernel=cov_amplitude * other_kernel,
            normalize_y=True, random_state=None, alpha=0.0, noise="gaussian",
            n_restarts_optimizer=2)
    elif base_estimator == "RF":
        base_estimator = RandomForestRegressor(n_estimators=100,
                                               min_samples_leaf=3)
    elif base_estimator == "ET":
        base_estimator = ExtraTreesRegressor(n_estimators=100,
                                             min_samples_leaf=3)
    elif base_estimator == "GBRT":
        gbrt = GradientBoostingRegressor(n_estimators=30, loss="quantile")
        base_estimator = GradientBoostingQuantileRegressor(base_estimator=gbrt)

    elif base_estimator == "DUMMY":
        return None

    base_estimator.set_params(**kwargs)
    return base_estimator

<<<<<<< HEAD

def dimensions_aslist(search_space):
    """Convert a dict representation of a search space into a list of
    dimensions, ordered by sorted(search_space.keys()).

    Parameters
    ----------
    search_space : dict
        Represents search space. The keys are dimension names (strings)
        and values are instances of classes that inherit from the class
        skopt.space.Dimension (Real, Integer or Categorical)
        Example:
            {'name1': Real(0,1), 'name2': Integer(2,4), 'name3': Real(-1,1)}

    Returns
    -------
    params_space_list: list of skopt.space.Dimension instances.
        Example output with example inputs:
            [Real(0,1), Integer(2,4), Real(-1,1)]
    """
    params_space_list = [
        search_space[k] for k in sorted(search_space.keys())
    ]
    return params_space_list


def point_asdict(search_space, point_as_list):
    """Convert the list representation of a point from a search space
    to the dictionary representation, where keys are dimension names
    and values are corresponding to the values of dimensions in the list.
    Counterpart to parameters_aslist.

    Parameters
    ----------
    search_space : dict
        Represents search space. The keys are dimension names (strings)
        and values are instances of classes that inherit from the class
        skopt.space.Dimension (Real, Integer or Categorical)
        Example:
            {'name1': Real(0,1), 'name2': Integer(2,4), 'name3': Real(-1,1)}

    point_as_list : list
        list with parameter values.The order of parameters in the list
        is given by sorted(params_space.keys()).
        Example:
            [0.66, 3, -0.15]

    Returns
    -------
    params_dict: dictionary with parameter names as keys to which
        corresponding parameter values are assigned.
        Example output with inputs:
            {'name1': 0.66, 'name2': 3, 'name3': -0.15}
    """
    params_dict = {
        k: v for k, v in zip(sorted(search_space.keys()), point_as_list)
    }
    return params_dict


def point_aslist(search_space, point_as_dict):
    """Convert a dictionary representation of a point from a search space to
    the list representation. The list of values is created from the values of
    the dictionary, sorted by the names of dimensions used as keys.

    Counterpart to parameters_asdict.

    Parameters
    ----------
    search_space : dict
        Represents search space. The keys are dimension names (strings)
        and values are instances of classes that inherit from the class
        skopt.space.Dimension (Real, Integer or Categorical)
        Example:
            {'name1': Real(0,1), 'name2': Integer(2,4), 'name3': Real(-1,1)}

    point_as_dict : dict
        dict with parameter names as keys to which corresponding
        parameter values are assigned.
        Example:
            {'name1': 0.66, 'name2': 3, 'name3': -0.15}

    Returns
    -------
    point_as_list: list with point values.The order of
        parameters in the list is given by sorted(params_space.keys()).
        Example output with example inputs:
            [0.66, 3, -0.15]
    """
    point_as_list = [
        point_as_dict[k] for k in sorted(search_space.keys())
    ]
    return point_as_list


def normalize_dimensions(dimensions):
    """
    Normalize all dimensions.

    This is particularly useful for Gaussian process based regressors and is used
    internally by `gp_minimize.`
=======
def transform_gpdims(dimensions):
    """
    Transforms space for Gaussian processes.
>>>>>>> 2a688e68

    Parameters
    ----------
    * `dimensions` [list, shape=(n_dims,)]:
        List of search space dimensions.
        Each search dimension can be defined either as

        - a `(upper_bound, lower_bound)` tuple (for `Real` or `Integer`
          dimensions),
        - a `(upper_bound, lower_bound, "prior")` tuple (for `Real`
          dimensions),
        - as a list of categories (for `Categorical` dimensions), or
        - an instance of a `Dimension` object (`Real`, `Integer` or
          `Categorical`).

         NOTE: The upper and lower bounds are inclusive for `Integer`
         dimensions.
    """
    dim_types = [check_dimension(d) for d in dimensions]
    is_cat = all([isinstance(check_dimension(d), Categorical)
                  for d in dim_types])
    if is_cat:
        transformed_dims = [check_dimension(d, transform="identity")
                            for d in dimensions]
    else:
        transformed_dims = []
        for dim_type, dim in zip(dim_types, dimensions):
            if isinstance(dim_type, Categorical):
                transformed_dims.append(
                    check_dimension(dim, transform="onehot")
                    )
            # To make sure that GP operates in the [0, 1] space
            else:
                transformed_dims.append(
                    check_dimension(dim, transform="normalize")
                    )
    return transformed_dims<|MERGE_RESOLUTION|>--- conflicted
+++ resolved
@@ -329,8 +329,7 @@
 
     base_estimator.set_params(**kwargs)
     return base_estimator
-
-<<<<<<< HEAD
+    
 
 def dimensions_aslist(search_space):
     """Convert a dict representation of a search space into a list of
@@ -432,11 +431,6 @@
 
     This is particularly useful for Gaussian process based regressors and is used
     internally by `gp_minimize.`
-=======
-def transform_gpdims(dimensions):
-    """
-    Transforms space for Gaussian processes.
->>>>>>> 2a688e68
 
     Parameters
     ----------
